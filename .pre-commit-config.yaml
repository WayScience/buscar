# Pre-commit configuration file
# Documentation: https://pre-commit.com/

# Pre-commit configuration file
# Documentation: https://pre-commit.com/

repos:
  # Basic file checks first (fast and foundational)
-   repo: https://github.com/pre-commit/pre-commit-hooks
    rev: v6.0.0
    hooks:
    -   id: check-yaml # Validate YAML files
    -   id: check-json # Validate JSON files
    -   id: check-merge-conflict # Prevent committing merge conflict markers
    -   id: check-added-large-files # Warn about large files being added
        args: ["--maxkb=102400"]

  # Format TOML files early (before other tools might read config)
-   repo: https://github.com/pappasam/toml-sort
    rev: v0.24.2
    hooks:
    -   id: toml-sort
        args: ["--in-place"]

  # Python syntax upgrades (should run before linting/formatting)
-   repo: https://github.com/asottile/pyupgrade
    rev: v3.20.0
    hooks:
    -   id: pyupgrade
        args: ["--py311-plus"]

  # Import sorting (should run before Ruff to avoid conflicts)
-   repo: https://github.com/pre-commit/mirrors-isort
    rev: v5.10.1
    hooks:
    -   id: isort
        args: ["--profile", "black"]

  # Ruff for linting and formatting Python files
-   repo: https://github.com/charliermarsh/ruff-pre-commit
<<<<<<< HEAD
    rev: v0.12.10
=======
    rev: v0.12.12
>>>>>>> aaf34e41
    hooks:
    -   id: ruff-check
        args: ["--fix"]
    -   id: ruff-format  # Add Ruff formatter

  # nbQA to run Ruff on Jupyter Notebooks (after Python tools)
-   repo: https://github.com/nbQA-dev/nbQA
    rev: 1.9.1
    hooks:
    -   id: nbqa-ruff
        name: nbQA-Ruff
        args: ["--fix"]
        additional_dependencies: ["ruff"]

  # checks for shell scripts
-   repo: https://github.com/koalaman/shellcheck-precommit
    rev: v0.11.0
    hooks:
    -   id: shellcheck

  # Final cleanup (whitespace and newlines)
-   repo: https://github.com/pre-commit/pre-commit-hooks
    rev: v6.0.0
    hooks:
    -   id: end-of-file-fixer # Ensure files end with a newline
    -   id: trailing-whitespace # Remove trailing whitespace

  # Keep pre-commit itself up to date (run last)
-   repo: https://gitlab.com/vojko.pribudic.foss/pre-commit-update
    rev: v0.8.0
    hooks:
    -   id: pre-commit-update
        args: ["--verbose"]<|MERGE_RESOLUTION|>--- conflicted
+++ resolved
@@ -38,11 +38,7 @@
 
   # Ruff for linting and formatting Python files
 -   repo: https://github.com/charliermarsh/ruff-pre-commit
-<<<<<<< HEAD
-    rev: v0.12.10
-=======
     rev: v0.12.12
->>>>>>> aaf34e41
     hooks:
     -   id: ruff-check
         args: ["--fix"]
