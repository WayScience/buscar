# Pre-commit configuration file
# Documentation: https://pre-commit.com/

# Pre-commit configuration file
# Documentation: https://pre-commit.com/

repos:
  # Basic file checks first (fast and foundational)
-   repo: https://github.com/pre-commit/pre-commit-hooks
    rev: v6.0.0
    hooks:
    -   id: check-yaml # Validate YAML files
    -   id: check-json # Validate JSON files
    -   id: check-merge-conflict # Prevent committing merge conflict markers
    -   id: check-added-large-files # Warn about large files being added
        args: ["--maxkb=102400"]

  # Format TOML files early (before other tools might read config)
-   repo: https://github.com/pappasam/toml-sort
    rev: v0.24.3
    hooks:
    -   id: toml-sort
        args: ["--in-place"]

  # Python syntax upgrades (should run before linting/formatting)
-   repo: https://github.com/asottile/pyupgrade
    rev: v3.21.0
    hooks:
    -   id: pyupgrade
        args: ["--py311-plus"]

  # Import sorting (should run before Ruff to avoid conflicts)
-   repo: https://github.com/pre-commit/mirrors-isort
    rev: v5.10.1
    hooks:
    -   id: isort
        args: ["--profile", "black"]

  # Ruff for linting and formatting Python files
-   repo: https://github.com/astral-sh/ruff-pre-commit
<<<<<<< HEAD
    rev: v0.14.1
=======
    rev: v0.14.4
>>>>>>> 1a4b4690
    hooks:
    -   id: ruff-check
        args: ["--fix"]
    -   id: ruff-format  # Add Ruff formatter

  # nbQA to run Ruff on Jupyter Notebooks (after Python tools)
-   repo: https://github.com/nbQA-dev/nbQA
    rev: 1.9.1
    hooks:
    -   id: nbqa-ruff
        name: nbQA-Ruff
        args: ["--fix"]
        additional_dependencies: ["ruff"]

  # Final cleanup (whitespace and newlines)
-   repo: https://github.com/pre-commit/pre-commit-hooks
    rev: v6.0.0
    hooks:
    -   id: end-of-file-fixer # Ensure files end with a newline
    -   id: trailing-whitespace # Remove trailing whitespace

  # Keep pre-commit itself up to date (run last)
-   repo: https://gitlab.com/vojko.pribudic.foss/pre-commit-update
    rev: v0.9.0
    hooks:
    -   id: pre-commit-update
        args: ["--verbose"]

-   repo: local
    hooks:
    -   id: shellcheck
        name: ShellCheck
        description: Test shell scripts with ShellCheck
        entry: shellcheck
        language: python
        types: [shell]
    args: ["--exclude=SC1091"]
    require_serial: true<|MERGE_RESOLUTION|>--- conflicted
+++ resolved
@@ -24,7 +24,7 @@
 
   # Python syntax upgrades (should run before linting/formatting)
 -   repo: https://github.com/asottile/pyupgrade
-    rev: v3.21.0
+    rev: v3.21.1
     hooks:
     -   id: pyupgrade
         args: ["--py311-plus"]
@@ -38,11 +38,7 @@
 
   # Ruff for linting and formatting Python files
 -   repo: https://github.com/astral-sh/ruff-pre-commit
-<<<<<<< HEAD
-    rev: v0.14.1
-=======
     rev: v0.14.4
->>>>>>> 1a4b4690
     hooks:
     -   id: ruff-check
         args: ["--fix"]
