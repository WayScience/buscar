# Pre-commit configuration file
# Documentation: https://pre-commit.com/

repos:
  # Keep pre-commit itself up to date
-   repo: https://gitlab.com/vojko.pribudic.foss/pre-commit-update
    rev: v0.8.0
    hooks:
    -   id: pre-commit-update
        args: ["--verbose"]

  # Ruff for linting Python files
-   repo: https://github.com/charliermarsh/ruff-pre-commit
<<<<<<< HEAD
    rev: v0.12.7
=======
    rev: v0.12.10
>>>>>>> 111d7183
    hooks:
    -   id: ruff-check
        args: ["--fix"]

    # nbQA to run Ruff on Jupyter Notebooks
-   repo: https://github.com/nbQA-dev/nbQA
    rev: 1.9.1
    hooks:
    -   id: nbqa-ruff
        name: nbQA-Ruff
        args: ["--fix"]
        additional_dependencies: ["ruff"]

    # Format and sort TOML files
-   repo: https://github.com/pappasam/toml-sort
    rev: v0.24.2
    hooks:
    -   id: toml-sort
        args: ["--in-place"]

    # Sort imports in Python files (if separate from Ruff)
-   repo: https://github.com/pre-commit/mirrors-isort
    rev: v5.10.1
    hooks:
    -   id: isort
        args: ["--profile", "black"]

    # Pyupgrade for updating Python syntax to newer versions
-   repo: https://github.com/asottile/pyupgrade
    rev: v3.20.0
    hooks:
    -   id: pyupgrade
        args: ["--py311-plus"]

-   repo: https://github.com/pre-commit/pre-commit-hooks
    rev: v6.0.0
    hooks:
    -   id: check-yaml # Validate YAML files
    -   id: check-json # Validate JSON files
    -   id: end-of-file-fixer # Ensure files end with a newline
    -   id: trailing-whitespace # Remove trailing whitespace
    -   id: check-merge-conflict # Prevent committing merge conflict markers
    -   id: check-added-large-files # Warn about large files being added
        args: ["--maxkb=102400"]<|MERGE_RESOLUTION|>--- conflicted
+++ resolved
@@ -11,11 +11,7 @@
 
   # Ruff for linting Python files
 -   repo: https://github.com/charliermarsh/ruff-pre-commit
-<<<<<<< HEAD
-    rev: v0.12.7
-=======
     rev: v0.12.10
->>>>>>> 111d7183
     hooks:
     -   id: ruff-check
         args: ["--fix"]
