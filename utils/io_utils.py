import json
import pathlib
import pickle

import polars as pl
import yaml


def load_profiles(fpath: str | pathlib.Path, convert_to_f32: bool = False, verbose: bool | None = False) -> pl.DataFrame:
    """Load single-cell profiles from given file path.

    Loads single-cell profiles and returns them into a Polars DataFrame. The supported
    file formats are Parquet (.parquet, .pq, .arrow). If the file does not exist or
    the format is not supported, an error is raised.

    Parameters
    ----------
    fpath : str | pathlib.Path
        Path to the file containing single-cell profiles.
    convert_to_f32 : bool, optional
        If True, converts all Float64 columns to Float32 to save memory. Default is False
    verbose : bool, optional
        If True, prints information about the loaded profiles. Default is False.

    Returns
    -------
    pl.DataFrame
        DataFrame containing the loaded single-cell profiles.

    Raises
    ------
    TypeError
        If `fpath` is not a string or pathlib.Path.
    FileNotFoundError
        If the file at `fpath` does not exist.
    ValueError
        If the file format is not supported. Supported formats are: .parquet, .pq, .arrow.
    """

    # type checking
    if not isinstance(fpath, (str, pathlib.Path)):
        raise TypeError(f"Expected str or pathlib.Path, got {type(fpath)}")
    if isinstance(fpath, str):
        fpath = pathlib.Path(fpath)
    if not fpath.is_file():
        raise FileNotFoundError(f"File not found: {fpath}")
    # check for supported file format
    if fpath.suffix.lower() not in [".parquet", ".pq", ".arrow"]:
        raise ValueError(f"Unsupported file format: {fpath.suffix}. Supported formats are: .parquet, .pq, .arrow")

    # load profiles
    loaded_profiles = pl.read_parquet(fpath)

    # convert all Float64 columns to Float32 if convert_to_f32 is True
    if convert_to_f32:
        loaded_profiles = loaded_profiles.with_columns(
            [pl.col(col).cast(pl.Float32) for col in loaded_profiles.columns if loaded_profiles.schema[col] == pl.Float64]
        )

    # if verbose is True, print information about the loaded profiles
    if verbose:
        print(f"Loading profiles from {fpath}...")
        print(f"Loaded profiles shape: rows: {loaded_profiles.shape[0]}, columns: {loaded_profiles.shape[1]}")
        print(f"Estimated loaded dataframe size: {round(loaded_profiles.estimated_size("mb"), 2)} MB")

    return loaded_profiles


def load_configs(fpath: str | pathlib.Path) -> dict:
    """Load a configuration file and return its contents as a dictionary.
    Parameters
    ----------
    fpath : str or pathlib.Path
        Path to the YAML, JSON, or pickle configuration file.
    Returns
    -------
    dict
        Dictionary containing the configuration loaded from the file.
    Raises
    ------
    TypeError
        If `fpath` is not a string or pathlib.Path.
    FileNotFoundError
        If the file at `fpath` does not exist.
    ValueError
        Not a valid config file or unsupported file format.
    """
    # type check
    if not isinstance(fpath, (str, pathlib.Path)):
        raise TypeError(f"Expected str or pathlib.Path, got {type(fpath)}")
    if isinstance(fpath, str):
        fpath = pathlib.Path(fpath)
    if not fpath.is_file():
        raise FileNotFoundError(f"File not found: {fpath}")

    # Load file based on extension
    if fpath.suffix.lower() == ".yaml":
        yaml_content = fpath.read_text(encoding="utf-8")
        try:
            config = yaml.safe_load(yaml_content)
        except yaml.YAMLError as e:
            raise ValueError(f"Error parsing YAML file {fpath}: {e}")
    elif fpath.suffix.lower() == ".json":
        json_content = fpath.read_text(encoding="utf-8")
        try:
            config = json.loads(json_content)
        except json.JSONDecodeError as e:
            raise ValueError(f"Error parsing JSON file {fpath}: {e}")
    elif fpath.suffix.lower() in [".pkl", ".pickle"]:
        try:
            with open(fpath, "rb") as f:
                config = pickle.load(f)
        except (pickle.PickleError, EOFError) as e:
            raise ValueError(f"Error parsing pickle file {fpath}: {e}")
    else:
<<<<<<< HEAD
        raise ValueError(f"Unsupported file format: {fpath.suffix}. Expected .yaml")
    return config

def load_profiles(fpath: str | pathlib.Path, convert_to_f32: bool = False, verbose: bool | None = False) -> pl.DataFrame:
    """Load single-cell profiles from given file path.

    Loads single-cell profiles and returns them into a Polars DataFrame. The supported
    file formats are Parquet (.parquet, .pq, .arrow). If the file does not exist or
    the format is not supported, an error is raised.

    Parameters
    ----------
    fpath : str | pathlib.Path
        Path to the file containing single-cell profiles.
    convert_to_f32 : bool, optional
        If True, converts all Float64 columns to Float32 to save memory. Default is False
    verbose : bool, optional
        If True, prints information about the loaded profiles. Default is False.

    Returns
    -------
    pl.DataFrame
        DataFrame containing the loaded single-cell profiles.

    Raises
    ------
    TypeError
        If `fpath` is not a string or pathlib.Path.
    FileNotFoundError
        If the file at `fpath` does not exist.
    ValueError
        If the file format is not supported. Supported formats are: .parquet, .pq, .arrow.
    """

    # type checking
    if not isinstance(fpath, (str, pathlib.Path)):
        raise TypeError(f"Expected str or pathlib.Path, got {type(fpath)}")
    if isinstance(fpath, str):
        fpath = pathlib.Path(fpath)
    if not fpath.is_file():
        raise FileNotFoundError(f"File not found: {fpath}")
    # check for supported file format
    if fpath.suffix.lower() not in [".parquet", ".pq", ".arrow"]:
        raise ValueError(f"Unsupported file format: {fpath.suffix}. Supported formats are: .parquet, .pq, .arrow")

    # load profiles
    loaded_profiles = pl.read_parquet(fpath)

    # convert all Float64 columns to Float32 if convert_to_f32 is True
    if convert_to_f32:
        loaded_profiles = loaded_profiles.with_columns(
            [pl.col(col).cast(pl.Float32) for col in loaded_profiles.columns if loaded_profiles.schema[col] == pl.Float64]
        )

    # if verbose is True, print information about the loaded profiles
    if verbose:
        print(f"Loading profiles from {fpath}...")
        print(f"Loaded profiles shape: rows: {loaded_profiles.shape[0]}, columns: {loaded_profiles.shape[1]}")
        print(f"Estimated loaded dataframe size: {round(loaded_profiles.estimated_size("mb"), 2)} MB")

    return loaded_profiles
=======
        raise ValueError(
            f"Unsupported file format: {fpath.suffix}. Expected .yaml, .json, .pkl, or .pickle"
        )
    return config
>>>>>>> aaf34e41
<|MERGE_RESOLUTION|>--- conflicted
+++ resolved
@@ -6,7 +6,11 @@
 import yaml
 
 
-def load_profiles(fpath: str | pathlib.Path, convert_to_f32: bool = False, verbose: bool | None = False) -> pl.DataFrame:
+def load_profiles(
+    fpath: str | pathlib.Path,
+    convert_to_f32: bool = False,
+    verbose: bool | None = False,
+) -> pl.DataFrame:
     """Load single-cell profiles from given file path.
 
     Loads single-cell profiles and returns them into a Polars DataFrame. The supported
@@ -46,7 +50,9 @@
         raise FileNotFoundError(f"File not found: {fpath}")
     # check for supported file format
     if fpath.suffix.lower() not in [".parquet", ".pq", ".arrow"]:
-        raise ValueError(f"Unsupported file format: {fpath.suffix}. Supported formats are: .parquet, .pq, .arrow")
+        raise ValueError(
+            f"Unsupported file format: {fpath.suffix}. Supported formats are: .parquet, .pq, .arrow"
+        )
 
     # load profiles
     loaded_profiles = pl.read_parquet(fpath)
@@ -54,14 +60,22 @@
     # convert all Float64 columns to Float32 if convert_to_f32 is True
     if convert_to_f32:
         loaded_profiles = loaded_profiles.with_columns(
-            [pl.col(col).cast(pl.Float32) for col in loaded_profiles.columns if loaded_profiles.schema[col] == pl.Float64]
+            [
+                pl.col(col).cast(pl.Float32)
+                for col in loaded_profiles.columns
+                if loaded_profiles.schema[col] == pl.Float64
+            ]
         )
 
     # if verbose is True, print information about the loaded profiles
     if verbose:
         print(f"Loading profiles from {fpath}...")
-        print(f"Loaded profiles shape: rows: {loaded_profiles.shape[0]}, columns: {loaded_profiles.shape[1]}")
-        print(f"Estimated loaded dataframe size: {round(loaded_profiles.estimated_size("mb"), 2)} MB")
+        print(
+            f"Loaded profiles shape: rows: {loaded_profiles.shape[0]}, columns: {loaded_profiles.shape[1]}"
+        )
+        print(
+            f"Estimated loaded dataframe size: {round(loaded_profiles.estimated_size('mb'), 2)} MB"
+        )
 
     return loaded_profiles
 
@@ -113,71 +127,7 @@
         except (pickle.PickleError, EOFError) as e:
             raise ValueError(f"Error parsing pickle file {fpath}: {e}")
     else:
-<<<<<<< HEAD
-        raise ValueError(f"Unsupported file format: {fpath.suffix}. Expected .yaml")
-    return config
-
-def load_profiles(fpath: str | pathlib.Path, convert_to_f32: bool = False, verbose: bool | None = False) -> pl.DataFrame:
-    """Load single-cell profiles from given file path.
-
-    Loads single-cell profiles and returns them into a Polars DataFrame. The supported
-    file formats are Parquet (.parquet, .pq, .arrow). If the file does not exist or
-    the format is not supported, an error is raised.
-
-    Parameters
-    ----------
-    fpath : str | pathlib.Path
-        Path to the file containing single-cell profiles.
-    convert_to_f32 : bool, optional
-        If True, converts all Float64 columns to Float32 to save memory. Default is False
-    verbose : bool, optional
-        If True, prints information about the loaded profiles. Default is False.
-
-    Returns
-    -------
-    pl.DataFrame
-        DataFrame containing the loaded single-cell profiles.
-
-    Raises
-    ------
-    TypeError
-        If `fpath` is not a string or pathlib.Path.
-    FileNotFoundError
-        If the file at `fpath` does not exist.
-    ValueError
-        If the file format is not supported. Supported formats are: .parquet, .pq, .arrow.
-    """
-
-    # type checking
-    if not isinstance(fpath, (str, pathlib.Path)):
-        raise TypeError(f"Expected str or pathlib.Path, got {type(fpath)}")
-    if isinstance(fpath, str):
-        fpath = pathlib.Path(fpath)
-    if not fpath.is_file():
-        raise FileNotFoundError(f"File not found: {fpath}")
-    # check for supported file format
-    if fpath.suffix.lower() not in [".parquet", ".pq", ".arrow"]:
-        raise ValueError(f"Unsupported file format: {fpath.suffix}. Supported formats are: .parquet, .pq, .arrow")
-
-    # load profiles
-    loaded_profiles = pl.read_parquet(fpath)
-
-    # convert all Float64 columns to Float32 if convert_to_f32 is True
-    if convert_to_f32:
-        loaded_profiles = loaded_profiles.with_columns(
-            [pl.col(col).cast(pl.Float32) for col in loaded_profiles.columns if loaded_profiles.schema[col] == pl.Float64]
-        )
-
-    # if verbose is True, print information about the loaded profiles
-    if verbose:
-        print(f"Loading profiles from {fpath}...")
-        print(f"Loaded profiles shape: rows: {loaded_profiles.shape[0]}, columns: {loaded_profiles.shape[1]}")
-        print(f"Estimated loaded dataframe size: {round(loaded_profiles.estimated_size("mb"), 2)} MB")
-
-    return loaded_profiles
-=======
         raise ValueError(
             f"Unsupported file format: {fpath.suffix}. Expected .yaml, .json, .pkl, or .pickle"
         )
-    return config
->>>>>>> aaf34e41
+    return config