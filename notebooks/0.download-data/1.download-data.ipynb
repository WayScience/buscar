--- conflicted
+++ resolved
@@ -51,24 +51,12 @@
    "metadata": {},
    "outputs": [],
    "source": [
-<<<<<<< HEAD
-=======
-    "import gzip\n",
-    "import zipfile\n",
-    "import tarfile\n",
-    "\n",
-    "\n",
->>>>>>> 1e19075b
     "def download_compressed_file(\n",
     "    source_url: str,\n",
     "    output_path: pathlib.Path | str,\n",
     "    chunk_size: int = 8192,\n",
     "    extract: bool = True,\n",
-<<<<<<< HEAD
     ") -> None:\n",
-=======
-    "):\n",
->>>>>>> 1e19075b
     "    \"\"\"Downloads a compressed file from a URL with progress tracking.\n",
     "\n",
     "    Downloads a file from the specified URL and saves it to the given output path.\n",
