#!/usr/bin/env python

# # 2. Preprocessing Data
#
# This notebook demonstrates how to preprocess single-cell profile data for downstream analysis. It covers the following steps:
#
# **Overview**
#
# - **Data Exploration**: Examining the structure and contents of the downloaded datasets
# - **Metadata Handling**: Loading experimental metadata to guide data selection and organization
# - **Feature Selection**: Applying a shared feature space for consistency across datasets
# - **Profile Concatenation**: Merging profiles from multiple experimental plates into a unified DataFrame
# - **Format Conversion**: Converting raw CSV files to Parquet format for efficient storage and access
# - **Metadata and Feature Documentation**: Saving metadata and feature information to ensure reproducibility
#
# These preprocessing steps ensure that all datasets are standardized, well-documented, and ready for comparative and integrative analyses.

# In[1]:


import json
import pathlib
import sys

import polars as pl

sys.path.append("../../")
from utils.data_utils import split_meta_and_features

# ## Helper functions
#
# Contains helper function that pertains to this notebook.

# In[2]:


def load_and_concat_profiles(
    profile_dir: str | pathlib.Path,
    shared_features: list[str] | None = None,
    specific_plates: list[pathlib.Path] | None = None,
) -> pl.DataFrame:
    """
    Load all profile files from a directory and concatenate them into a single Polars DataFrame.

    Parameters
    ----------
    profile_dir : str or pathlib.Path
        Directory containing the profile files (.parquet).
    shared_features : Optional[list[str]], optional
        List of shared feature names to filter the profiles. If None, all features are loaded.
    specific_plates : Optional[list[pathlib.Path]], optional
        List of specific plate file paths to load. If None, all profiles in the directory are loaded.

    Returns
    -------
    pl.DataFrame
        Concatenated Polars DataFrame containing all loaded profiles.
    """
    # Ensure profile_dir is a pathlib.Path
    if isinstance(profile_dir, str):
        profile_dir = pathlib.Path(profile_dir)
    elif not isinstance(profile_dir, pathlib.Path):
        raise TypeError("profile_dir must be a string or a pathlib.Path object")

    # Validate specific_plates
    if specific_plates is not None:
        if not isinstance(specific_plates, list):
            raise TypeError("specific_plates must be a list of pathlib.Path objects")
        if not all(isinstance(path, pathlib.Path) for path in specific_plates):
            raise TypeError(
                "All elements in specific_plates must be pathlib.Path objects"
            )

    def load_profile(file: pathlib.Path) -> pl.DataFrame:
        """internal function to load a single profile file."""
        profile_df = pl.read_parquet(file)
        meta_cols, _ = split_meta_and_features(profile_df)
        if shared_features is not None:
            # Only select metadata and shared features
            return profile_df.select(meta_cols + shared_features)
        return profile_df

    # Use specific_plates if provided, otherwise gather all .parquet files
    if specific_plates is not None:
        # Validate that all specific plate files exist
        for plate_path in specific_plates:
            if not plate_path.exists():
                raise FileNotFoundError(f"Profile file not found: {plate_path}")
        files_to_load = specific_plates
    else:
        files_to_load = list(profile_dir.glob("*.parquet"))
        if not files_to_load:
            raise FileNotFoundError(f"No profile files found in {profile_dir}")

    # Load and concatenate profiles
    loaded_profiles = [load_profile(f) for f in files_to_load]

    # Concatenate all loaded profiles
    return pl.concat(loaded_profiles, rechunk=True)


def split_data(
    pycytominer_output: pl.DataFrame, dataset: str = "CP_and_DP"
) -> pl.DataFrame:
    """
    Split pycytominer output to metadata dataframe and feature values using Polars.

    Parameters
    ----------
    pycytominer_output : pl.DataFrame
        Polars DataFrame with pycytominer output
    dataset : str, optional
        Which dataset features to split,
        can be "CP" or "DP" or by default "CP_and_DP"

    Returns
    -------
    pl.DataFrame
        Polars DataFrame with metadata and selected features
    """
    all_cols = pycytominer_output.columns

    # Get DP, CP, or both features from all columns depending on desired dataset
    if dataset == "CP":
        feature_cols = [col for col in all_cols if "CP__" in col]
    elif dataset == "DP":
        feature_cols = [col for col in all_cols if "DP__" in col]
    elif dataset == "CP_and_DP":
        feature_cols = [col for col in all_cols if "P__" in col]
    else:
        raise ValueError(
            f"Invalid dataset '{dataset}'. Choose from 'CP', 'DP', or 'CP_and_DP'."
        )

    # Metadata columns is all columns except feature columns
    metadata_cols = [col for col in all_cols if "P__" not in col]

    # Select metadata and feature columns
    selected_cols = metadata_cols + feature_cols

    return pycytominer_output.select(selected_cols)


# Defining the input and output directories used throughout the notebook.
#
# > **Note:** The shared profiles utilized here are sourced from the [JUMP-single-cell](https://github.com/WayScience/JUMP-single-cell) repository. All preprocessing and profile generation steps are performed in that repository, and this notebook focuses on downstream analysis using the generated profiles.

# In[10]:


# Setting data directory
data_dir = pathlib.Path("./data").resolve(strict=True)

# Setting profiles directory
profiles_dir = (data_dir / "sc-profiles").resolve(strict=True)

# Experimental metadata
exp_metadata_path = (
    profiles_dir / "cpjump1" / "CPJUMP1-experimental-metadata.csv"
).resolve(strict=True)

# Setting CFReT profiles directory
cfret_profiles_dir = (profiles_dir / "cfret").resolve(strict=True)

# Setting feature selection path
shared_features_config_path = (
    profiles_dir / "cpjump1" / "feature_selected_sc_qc_features.json"
).resolve(strict=True)

# setting mitocheck profiles directory
mitocheck_profiles_dir = (profiles_dir / "mitocheck").resolve(strict=True)
mitocheck_norm_profiles_dir = (mitocheck_profiles_dir / "normalized_data").resolve(
    strict=True
)

# output directories
cpjump1_output_dir = (profiles_dir / "cpjump1" / "trt-profiles").resolve()
cpjump1_output_dir.mkdir(exist_ok=True)

# Make a results folder
results_dir = pathlib.Path("./results").resolve()
results_dir.mkdir(exist_ok=True)


# Create a list of paths that only points crispr treated plates and load the shared features config file that can be found in this [repo](https://github.com/WayScience/JUMP-single-cell)

# In[4]:


# Load experimental metadata
# selecting plates that pertains to the cpjump1 CRISPR dataset
exp_metadata = pl.read_csv(exp_metadata_path)
crispr_plate_names = (
    exp_metadata.select("Assay_Plate_Barcode").unique().to_series().to_list()
)
crispr_plate_paths = [
    (profiles_dir / "cpjump1" / f"{plate}_feature_selected_sc_qc.parquet").resolve(
        strict=True
    )
    for plate in crispr_plate_names
]
# Load shared features
with open(shared_features_config_path) as f:
    loaded_shared_features = json.load(f)

shared_features = loaded_shared_features["shared-features"]


# ## Preprocessing CPJUMP1 CRISPR data
#
# Using the filtered CRISPR plate file paths and shared features configuration, we load all individual profile files and concatenate them into a single comprehensive DataFrame. This step combines data from multiple experimental plates while maintaining the consistent feature space defined by the shared features list.
#
# The concatenation process ensures:
# - All profiles use the same feature set for downstream compatibility
# - Metadata columns are preserved across all plates
# - Data integrity is maintained during the merge operation

# In[5]:


# Loading crispr profiles with shared features and concat into a single DataFrame
concat_output_path = cpjump1_output_dir / "cpjump1_crispr_trt_profiles.parquet"

if concat_output_path.exists():
    print("concat profiles already exists, loading from file")
else:
    loaded_profiles = load_and_concat_profiles(
        profile_dir=profiles_dir,
        specific_plates=crispr_plate_paths,
        shared_features=shared_features,
    )

    # Add index column
    loaded_profiles = loaded_profiles.with_row_index("index")

    # Split meta and features
    meta_cols, features_cols = split_meta_and_features(loaded_profiles)

    # Saving metadata and features of the concat profile into a json file
    meta_features_dict = {
        "concat-profiles": {
            "meta-features": meta_cols,
            "shared-features": features_cols,
        }
    }
    with open(cpjump1_output_dir / "concat_profiles_meta_features.json", "w") as f:
        json.dump(meta_features_dict, f, indent=4)

    # filter profiles that contains treatment data
    loaded_profiles = loaded_profiles.filter(pl.col("Metadata_pert_type") == "trt")

    # save as parquet
    loaded_profiles.write_parquet(concat_output_path)


# ## Preprocessing MitoCheck Dataset
#
# This section processes the MitoCheck dataset by loading training data, positive controls, and negative controls from compressed CSV files. The data is standardized and converted to Parquet format for consistency with other datasets and improved performance.
#
# **Key preprocessing steps:**
#
# - **Loading datasets**: Reading training data, positive controls, and negative controls from compressed CSV files
# - **Control labeling**: Adding phenotypic class labels ("poscon" and "negcon") to distinguish control types
# - **Feature filtering**: Extracting only Cell Profiler (CP) features to match the CPJUMP1 dataset structure
# - **Column standardization**: Removing "CP__" prefixes and ensuring consistent naming conventions
# - **Feature alignment**: Identifying shared features across all three datasets (training, positive controls, negative controls)
# - **Metadata preservation**: Maintaining consistent metadata structure across all profile types
# - **Format conversion**: Saving processed data in optimized Parquet format for efficient downstream analysis
#
# The preprocessing ensures that all MitoCheck datasets share a common feature space and are ready for comparative analysis with CPJUMP1 profiles.

# In[6]:


# load in mitocheck profiles and save as parquet
# drop first column which is an additional index column
mitocheck_profile = pl.read_csv(
    mitocheck_norm_profiles_dir / "training_data.csv.gz",
)
mitocheck_profile = mitocheck_profile.select(mitocheck_profile.columns[1:])

# load in the mitocheck positive controls
mitocheck_pos_control_profiles = pl.read_csv(
    mitocheck_norm_profiles_dir / "positive_control_data.csv.gz",
)

# loading in negative control profiles
mitocheck_neg_control_profiles = pl.read_csv(
    mitocheck_norm_profiles_dir / "negative_control_data.csv.gz",
)

# insert new column "Mitocheck_Phenotypic_Class" for both positive and negative controls
mitocheck_neg_control_profiles = mitocheck_neg_control_profiles.with_columns(
    pl.lit("negcon").alias("Mitocheck_Phenotypic_Class")
).select(["Mitocheck_Phenotypic_Class"] + mitocheck_neg_control_profiles.columns)

mitocheck_pos_control_profiles = mitocheck_pos_control_profiles.with_columns(
    pl.lit("poscon").alias("Mitocheck_Phenotypic_Class")
).select(["Mitocheck_Phenotypic_Class"] + mitocheck_pos_control_profiles.columns)


# Filter Cell Profiler (CP) features and preprocess columns by removing the "CP__" prefix to standardize feature names for downstream analysis.

# In[7]:


# split profiles to only retain cell profiler features
cp_mitocheck_profile = split_data(mitocheck_profile, dataset="CP")
cp_mitocheck_neg_control_profiles = split_data(
    mitocheck_neg_control_profiles, dataset="CP"
)
cp_mitocheck_pos_control_profiles = split_data(
    mitocheck_pos_control_profiles, dataset="CP"
)

# rename columns to remove "CP__" prefix for all datasets
datasets = [
    cp_mitocheck_profile,
    cp_mitocheck_neg_control_profiles,
    cp_mitocheck_pos_control_profiles,
]
(
    cp_mitocheck_profile,
    cp_mitocheck_neg_control_profiles,
    cp_mitocheck_pos_control_profiles,
) = (
    df.rename(lambda x: x.replace("CP__", "") if "CP__" in x else x) for df in datasets
)


# Splitting the metadata and feature columns for each dataset to enable targeted downstream analysis and ensure consistent data structure across all profiles.

<<<<<<< HEAD
# In[ ]:


cp_mitocheck_profile_meta = cp_mitocheck_profile.columns[:13]
cp_mitocheck_neg_control_profiles_meta = cp_mitocheck_neg_control_profiles.columns[:13]
cp_mitocheck_pos_control_profiles_meta = cp_mitocheck_pos_control_profiles.columns[:13]
=======
# In[8]:


# naming the metadata of mitocheck profiles
cp_mitocheck_profile_meta = [
    "Mitocheck_Phenotypic_Class",
    "Cell_UUID",
    "Location_Center_X",
    "Location_Center_Y",
    "Metadata_Plate",
    "Metadata_Well",
    "Metadata_Frame",
    "Metadata_Site",
    "Metadata_Plate_Map_Name",
    "Metadata_DNA",
    "Metadata_Gene",
    "Metadata_Gene_Replicate",
    "Metadata_Object_Outline",
]
cp_mitocheck_neg_control_profiles_meta = [
    "Mitocheck_Phenotypic_Class",
    "Cell_UUID",
    "Location_Center_X",
    "Location_Center_Y",
    "Metadata_Plate",
    "Metadata_Well",
    "Metadata_Frame",
    "Metadata_Site",
    "Metadata_Plate_Map_Name",
    "Metadata_DNA",
    "Metadata_Gene",
    "Metadata_Gene_Replicate",
    "AreaShape_Area",
]

cp_mitocheck_pos_control_profiles_meta = [
    "Mitocheck_Phenotypic_Class",
    "Cell_UUID",
    "Location_Center_X",
    "Location_Center_Y",
    "Metadata_Plate",
    "Metadata_Well",
    "Metadata_Frame",
    "Metadata_Site",
    "Metadata_Plate_Map_Name",
    "Metadata_DNA",
    "Metadata_Gene",
    "Metadata_Gene_Replicate",
    "AreaShape_Area",
]


# In[9]:

>>>>>>> aaf34e41

# select morphology features by droping the metadata features and getting only the column names
cp_mitocheck_profile_features = cp_mitocheck_profile.drop(
    cp_mitocheck_profile_meta
).columns
cp_mitocheck_neg_control_profiles_features = cp_mitocheck_neg_control_profiles.drop(
    cp_mitocheck_neg_control_profiles_meta
).columns
cp_mitocheck_pos_control_profiles_features = cp_mitocheck_pos_control_profiles.drop(
    cp_mitocheck_pos_control_profiles_meta
).columns


# now find shared profiles between all feature columns
shared_features = list(
    set(cp_mitocheck_profile_features)
    & set(cp_mitocheck_neg_control_profiles_features)
    & set(cp_mitocheck_pos_control_profiles_features)
)

# now create a json file that contains the feature space configs
mitocheck_feature_space_configs = {
    "shared-features": shared_features,
    "negcon-meta": cp_mitocheck_neg_control_profiles_meta,
    "poscon-meta": cp_mitocheck_pos_control_profiles_meta,
    "training-meta": cp_mitocheck_profile_meta,
}

with open(mitocheck_profiles_dir / "mitocheck_feature_space_configs.json", "w") as f:
    json.dump(mitocheck_feature_space_configs, f)


<<<<<<< HEAD
# In[9]:
=======
# In[10]:
>>>>>>> aaf34e41


# now convert preprocessed Mitocheck profiles to parquet files
cp_mitocheck_profile[cp_mitocheck_profile_meta + shared_features].write_parquet(
    mitocheck_profiles_dir / "treated_mitocheck_cp_profiles.parquet"
)
cp_mitocheck_pos_control_profiles[
    cp_mitocheck_pos_control_profiles_meta + shared_features
].write_parquet(mitocheck_profiles_dir / "poscon_mitocheck_cp_profiles.parquet")
cp_mitocheck_neg_control_profiles[
    cp_mitocheck_neg_control_profiles_meta + shared_features
].write_parquet(mitocheck_profiles_dir / "negcon_mitocheck_cp_profiles.parquet")<|MERGE_RESOLUTION|>--- conflicted
+++ resolved
@@ -330,14 +330,6 @@
 
 # Splitting the metadata and feature columns for each dataset to enable targeted downstream analysis and ensure consistent data structure across all profiles.
 
-<<<<<<< HEAD
-# In[ ]:
-
-
-cp_mitocheck_profile_meta = cp_mitocheck_profile.columns[:13]
-cp_mitocheck_neg_control_profiles_meta = cp_mitocheck_neg_control_profiles.columns[:13]
-cp_mitocheck_pos_control_profiles_meta = cp_mitocheck_pos_control_profiles.columns[:13]
-=======
 # In[8]:
 
 
@@ -392,7 +384,6 @@
 
 # In[9]:
 
->>>>>>> aaf34e41
 
 # select morphology features by droping the metadata features and getting only the column names
 cp_mitocheck_profile_features = cp_mitocheck_profile.drop(
@@ -425,11 +416,7 @@
     json.dump(mitocheck_feature_space_configs, f)
 
 
-<<<<<<< HEAD
-# In[9]:
-=======
 # In[10]:
->>>>>>> aaf34e41
 
 
 # now convert preprocessed Mitocheck profiles to parquet files
