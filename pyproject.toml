# Poetry configuration file for the single-cell compound prioritization project

[tool.poetry]
name = "buSCar"
version = "0.1.0"
description = "A Python framework for prioritizing compounds in high-content imaging drug screening using single-cell profiles."
authors = ["Erik Serrano <erikishere3@gmail.com>"]
readme = "README.md"

[tool.poetry.dependencies]
python = ">=3.10,<3.14"
numpy = ">=2.2.5,<3.0.0"
scipy = ">=1.15.3,<2.0.0"
matplotlib = ">=3.10.3,<4.0.0"
polars = ">=1.29.0,<2.0.0"
statsmodels = ">=0.14.4,<0.15.0"
scikit-learn = ">=1.6.1,<2.0.0"
pycytominer = ">=1.2.3,<2.0.0"
jupyter = "^1.1.1"
ipykernel = "^6.29.5"
tqdm = "^4.67.1"
<<<<<<< HEAD
beartype = "^0.21.0"
pot = "^0.9.5"
=======
pot = "^0.9.5"
beartype = "^0.21.0"
>>>>>>> 683ee6fc

[tool.poetry.group.dev.dependencies]
pytest = "^8.4.1"
pre-commit = "^4.2.0"

# ruff configuration
[tool.ruff.lint.pydocstyle]
convention = "numpy"<|MERGE_RESOLUTION|>--- conflicted
+++ resolved
@@ -19,13 +19,8 @@
 jupyter = "^1.1.1"
 ipykernel = "^6.29.5"
 tqdm = "^4.67.1"
-<<<<<<< HEAD
-beartype = "^0.21.0"
-pot = "^0.9.5"
-=======
 pot = "^0.9.5"
 beartype = "^0.21.0"
->>>>>>> 683ee6fc
 
 [tool.poetry.group.dev.dependencies]
 pytest = "^8.4.1"
